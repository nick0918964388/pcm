--- conflicted
+++ resolved
@@ -1,878 +1,866 @@
-/**
- * Photo Service Layer
- * 照片上傳與處理服務
- */
-
-import {
-  Photo,
-  Album,
-  UploadFile,
-  PhotoMetadata,
-  ValidationResult,
-  UploadResult,
-  ApiResponse,
-  PhotoFilters
-} from '@/types/photo.types'
-<<<<<<< HEAD
-import JSZip from 'jszip'
-
-export interface BatchDownloadOptions {
-  onProgress?: (progress: number) => void
-  concurrency?: number
-  batchSize?: number
-}
-
-export interface DownloadQueueItem {
-  id: string
-  photos: Photo[]
-  status: 'pending' | 'downloading' | 'completed' | 'failed'
-  progress: number
-  createdAt: Date
-}
-=======
-import { fileSecurityService } from '@/lib/security/file-security'
-import { signedUrlService } from '@/lib/security/signed-url-service'
-import { rateLimitService } from '@/lib/security/rate-limit-service'
->>>>>>> 879482dc
-
-export class PhotoService {
-  private readonly SUPPORTED_FORMATS = ['image/jpeg', 'image/png', 'image/heic', 'image/webp']
-  private readonly MAX_FILE_SIZE = 10 * 1024 * 1024 // 10MB
-  private readonly COMPRESSION_THRESHOLD = 5 * 1024 * 1024 // 5MB
-  private readonly MAX_BATCH_SIZE = 100 * 1024 * 1024 // 100MB 批次下載大小限制
-  private readonly DEFAULT_CONCURRENCY = 3 // 預設並發數
-
-  // 批次下載相關狀態
-  private selectedPhotos: Set<string> = new Set()
-  private downloadQueue: DownloadQueueItem[] = []
-  private currentDownload: AbortController | null = null
-
-  /**
-   * 驗證單一檔案 (已棄用，請使用 validateFileSecurely)
-   * @deprecated 請使用 validateFileSecurely 方法以獲得更完整的安全檢查
-   */
-  validateFile(file: File): ValidationResult {
-    const errors: string[] = []
-
-    // 檢查檔案格式
-    if (!this.SUPPORTED_FORMATS.includes(file.type)) {
-      errors.push('不支援的檔案格式，請上傳 JPG、PNG、HEIC 或 WebP 格式的圖片')
-    }
-
-    // 檢查檔案大小
-    if (file.size > this.MAX_FILE_SIZE) {
-      errors.push('檔案大小超過限制 (10MB)')
-    }
-
-    // 檢查檔案名稱
-    if (!file.name || file.name.trim() === '') {
-      errors.push('檔案名稱無效')
-    }
-
-    return {
-      isValid: errors.length === 0,
-      errors
-    }
-  }
-
-  /**
-   * 安全檔案驗證 (整合安全檢查)
-   */
-  async validateFileSecurely(
-    file: File,
-    userId: string,
-    projectId: string
-  ): Promise<ValidationResult & { warnings?: string[]; sanitizedFilename?: string }> {
-    // 先檢查速率限制
-    const rateLimitCheck = rateLimitService.checkUserRateLimit(userId, 'upload')
-    if (!rateLimitCheck.allowed) {
-      return {
-        isValid: false,
-        errors: ['上傳頻率過高，請稍後再試']
-      }
-    }
-
-    // 使用安全服務進行完整驗證
-    const securityResult = await fileSecurityService.validateFileSecurely(
-      file,
-      userId,
-      projectId
-    )
-
-    return {
-      isValid: securityResult.isValid,
-      errors: securityResult.errors,
-      warnings: securityResult.warnings,
-      sanitizedFilename: securityResult.sanitizedFilename
-    }
-  }
-
-  /**
-   * 驗證多個檔案
-   */
-  validateFiles(files: File[]): ValidationResult {
-    const errors: string[] = []
-
-    if (files.length === 0) {
-      return { isValid: true, errors: [] }
-    }
-
-    files.forEach((file, index) => {
-      const result = this.validateFile(file)
-      if (!result.isValid) {
-        errors.push(...result.errors.map(error => `${file.name}: ${error}`))
-      }
-    })
-
-    return {
-      isValid: errors.length === 0,
-      errors
-    }
-  }
-
-  /**
-   * 從檔案中擷取 metadata
-   */
-  async extractMetadata(file: File): Promise<PhotoMetadata> {
-    const metadata: PhotoMetadata = {
-      tags: []
-    }
-
-    try {
-      // 基本檔案資訊
-      if (file.lastModified) {
-        metadata.capturedAt = new Date(file.lastModified)
-      }
-
-      // TODO: 使用 EXIF 庫擷取更詳細的資訊
-      // 這裡可以使用像 exif-js 或 piexifjs 等庫
-
-      return metadata
-    } catch (error) {
-      console.warn('Failed to extract metadata:', error)
-      return metadata
-    }
-  }
-
-  /**
-   * 生成唯一的檔案 ID
-   */
-  generateFileId(): string {
-    return `file-${Date.now()}-${Math.random().toString(36).substr(2, 9)}`
-  }
-
-  /**
-   * 格式化檔案大小
-   */
-  formatFileSize(bytes: number): string {
-    if (bytes === 0) return '0 bytes'
-
-    const k = 1024
-    const sizes = ['bytes', 'KB', 'MB', 'GB']
-    const i = Math.floor(Math.log(bytes) / Math.log(k))
-
-    return `${parseFloat((bytes / Math.pow(k, i)).toFixed(1))} ${sizes[i]}`
-  }
-
-  /**
-   * 建立上傳檔案物件 (整合安全檢查)
-   */
-  async createUploadFile(
-    file: File,
-    userId: string,
-    projectId: string,
-    albumId?: string
-  ): Promise<UploadFile & { securityValidation?: any }> {
-    // 進行安全驗證
-    const securityValidation = await this.validateFileSecurely(file, userId, projectId)
-
-    if (!securityValidation.isValid) {
-      throw new Error(`檔案安全驗證失敗: ${securityValidation.errors.join(', ')}`)
-    }
-
-    const metadata = await this.extractMetadata(file)
-
-    // 使用安全的檔案名稱
-    const sanitizedFilename = securityValidation.sanitizedFilename || file.name
-
-    return {
-      id: this.generateFileId(),
-      file,
-      projectId,
-      albumId,
-      metadata,
-      progress: 0,
-      status: 'pending',
-      securityValidation,
-      // 添加安全路徑
-      securePath: fileSecurityService.generateSecureFilePath(projectId, userId, sanitizedFilename)
-    }
-  }
-
-  /**
-   * 判斷圖片是否需要壓縮
-   */
-  needsCompression(file: File): boolean {
-    return file.size > this.COMPRESSION_THRESHOLD
-  }
-
-  /**
-   * 壓縮圖片
-   */
-  async compressImage(file: File, quality: number = 0.8): Promise<File> {
-    return new Promise((resolve, reject) => {
-      const canvas = document.createElement('canvas')
-      const ctx = canvas.getContext('2d')
-      const img = new Image()
-
-      img.onload = () => {
-        try {
-          // 計算新尺寸 (保持比例)
-          const maxWidth = 1920
-          const maxHeight = 1080
-          let { width, height } = img
-
-          if (width > maxWidth) {
-            height = (height * maxWidth) / width
-            width = maxWidth
-          }
-
-          if (height > maxHeight) {
-            width = (width * maxHeight) / height
-            height = maxHeight
-          }
-
-          canvas.width = width
-          canvas.height = height
-
-          // 繪製壓縮後的圖片
-          ctx?.drawImage(img, 0, 0, width, height)
-
-          canvas.toBlob(
-            (blob) => {
-              if (blob) {
-                const compressedFile = new File([blob], file.name, {
-                  type: file.type,
-                  lastModified: file.lastModified
-                })
-                resolve(compressedFile)
-              } else {
-                reject(new Error('壓縮失敗'))
-              }
-            },
-            file.type,
-            quality
-          )
-        } catch (error) {
-          reject(error)
-        }
-      }
-
-      img.onerror = () => reject(new Error('圖片載入失敗'))
-
-      // 建立 URL 來載入圖片
-      const reader = new FileReader()
-      reader.onload = (e) => {
-        img.src = e.target?.result as string
-      }
-      reader.onerror = () => reject(new Error('讀取檔案失敗'))
-      reader.readAsDataURL(file)
-    })
-  }
-
-  /**
-   * 安全上傳單一檔案
-   */
-  async uploadPhoto(uploadFile: UploadFile & { securePath?: string }): Promise<UploadResult> {
-    try {
-      // 使用安全路徑生成實際的儲存URL
-      const securePath = uploadFile.securePath ||
-        fileSecurityService.generateSecureFilePath(
-          uploadFile.projectId,
-          'unknown-user',
-          uploadFile.file.name
-        )
-
-      // 模擬上傳過程 (實際實作時會使用securePath)
-      await new Promise(resolve => setTimeout(resolve, 1000))
-
-      // 模擬成功回應 - 使用安全路徑
-      return {
-        success: true,
-        photoId: `photo-${Date.now()}`,
-        thumbnailUrl: `/api/photos/thumbnail/${uploadFile.id}`,
-        originalUrl: `/api/photos/original/${uploadFile.id}`,
-        metadata: uploadFile.metadata,
-        securePath
-      }
-    } catch (error) {
-      return {
-        success: false,
-        photoId: '',
-        thumbnailUrl: '',
-        originalUrl: '',
-        metadata: {},
-        errors: [error instanceof Error ? error.message : 'Upload failed']
-      }
-    }
-  }
-
-  /**
-   * 批次上傳檔案
-   */
-  async uploadPhotos(
-    uploadFiles: UploadFile[],
-    onProgress?: (fileId: string, progress: number) => void
-  ): Promise<UploadResult[]> {
-    const results: UploadResult[] = []
-
-    for (const uploadFile of uploadFiles) {
-      try {
-        // 模擬上傳進度
-        if (onProgress) {
-          for (let progress = 0; progress <= 100; progress += 10) {
-            onProgress(uploadFile.id, progress)
-            await new Promise(resolve => setTimeout(resolve, 100))
-          }
-        }
-
-        const result = await this.uploadPhoto(uploadFile)
-        results.push(result)
-      } catch (error) {
-        results.push({
-          success: false,
-          photoId: '',
-          thumbnailUrl: '',
-          originalUrl: '',
-          metadata: {},
-          errors: [error instanceof Error ? error.message : 'Upload failed']
-        })
-      }
-    }
-
-    return results
-  }
-
-  /**
-   * 取得專案照片列表
-   * TODO: 實作實際的 API 呼叫
-   */
-  async getPhotos(
-    projectId: string,
-    filters?: PhotoFilters
-  ): Promise<ApiResponse<Photo[]>> {
-    try {
-      // 模擬 API 呼叫
-      await new Promise(resolve => setTimeout(resolve, 500))
-
-      // 模擬資料
-      const mockPhotos: Photo[] = []
-
-      return {
-        success: true,
-        data: mockPhotos,
-        message: 'Photos retrieved successfully',
-        meta: {
-          total: mockPhotos.length,
-          page: 1,
-          limit: 20
-        }
-      }
-    } catch (error) {
-      return {
-        success: false,
-        errors: [error instanceof Error ? error.message : 'Failed to fetch photos']
-      }
-    }
-  }
-
-  /**
-   * 取得專案相簿列表
-   * TODO: 實作實際的 API 呼叫
-   */
-  async getAlbums(projectId: string): Promise<ApiResponse<Album[]>> {
-    try {
-      // 模擬 API 呼叫
-      await new Promise(resolve => setTimeout(resolve, 300))
-
-      // 模擬資料
-      const mockAlbums: Album[] = [
-        {
-          id: 'album-1',
-          projectId,
-          name: '施工進度照片',
-          description: '記錄施工各階段進度',
-          photoCount: 0,
-          createdAt: new Date(),
-          updatedAt: new Date()
-        }
-      ]
-
-      return {
-        success: true,
-        data: mockAlbums,
-        message: 'Albums retrieved successfully'
-      }
-    } catch (error) {
-      return {
-        success: false,
-        errors: [error instanceof Error ? error.message : 'Failed to fetch albums']
-      }
-    }
-  }
-
-  /**
-   * 刪除照片
-   * TODO: 實作實際的 API 呼叫
-   */
-  async deletePhoto(photoId: string): Promise<ApiResponse<void>> {
-    try {
-      // 模擬 API 呼叫
-      await new Promise(resolve => setTimeout(resolve, 300))
-
-      return {
-        success: true,
-        message: 'Photo deleted successfully'
-      }
-    } catch (error) {
-      return {
-        success: false,
-        errors: [error instanceof Error ? error.message : 'Failed to delete photo']
-      }
-    }
-  }
-
-  /**
-   * 安全下載照片 (使用簽名URL)
-   */
-  async downloadPhoto(
-    photo: Photo,
-    userId: string,
-    resolution: 'original' | 'thumbnail' = 'original'
-  ): Promise<void> {
-    try {
-      // 檢查下載速率限制
-      const rateLimitCheck = rateLimitService.checkUserRateLimit(userId, 'download')
-      if (!rateLimitCheck.allowed) {
-        throw new Error('下載頻率過高，請稍後再試')
-      }
-
-      // 生成簽名URL
-      const signedUrlResult = signedUrlService.generatePhotoAccessUrl(
-        photo.id,
-        userId,
-        {
-          expiresIn: 300, // 5分鐘
-          maxDownloads: 1
-        }
-      )
-
-      // 建立暫時連結並觸發下載
-      const link = document.createElement('a')
-      link.href = signedUrlResult.url
-      link.download = photo.fileName
-      document.body.appendChild(link)
-      link.click()
-      document.body.removeChild(link)
-
-      // 記錄下載
-      signedUrlService.recordDownload(signedUrlResult.token)
-    } catch (error) {
-      throw new Error(`下載失敗: ${error instanceof Error ? error.message : '未知錯誤'}`)
-    }
-  }
-
-  // ==========================================
-  // 批次選取功能 (Task 5-2)
-  // ==========================================
-
-  /**
-   * 取得選取的照片 ID 陣列
-   */
-  getSelectedPhotos(): string[] {
-    return Array.from(this.selectedPhotos)
-  }
-
-  /**
-   * 選取照片
-   */
-  selectPhoto(photoId: string): void {
-    this.selectedPhotos.add(photoId)
-  }
-
-  /**
-   * 取消選取照片
-   */
-  deselectPhoto(photoId: string): void {
-    this.selectedPhotos.delete(photoId)
-  }
-
-  /**
-   * 清除所有選取
-   */
-  clearSelection(): void {
-    this.selectedPhotos.clear()
-  }
-
-  /**
-   * 檢查照片是否被選取
-   */
-  isPhotoSelected(photoId: string): boolean {
-    return this.selectedPhotos.has(photoId)
-  }
-
-  // ==========================================
-  // ZIP 打包功能
-  // ==========================================
-
-  /**
-   * 建立包含多張照片的 ZIP 檔案
-   */
-  async createPhotoZip(photos: Photo[]): Promise<Blob> {
-    const zip = new JSZip()
-    const fileNameCounts = new Map<string, number>()
-
-    // 並發下載照片並加入 ZIP
-    const downloadPromises = photos.map(async (photo, index) => {
-      try {
-        // 下載照片檔案
-        const response = await fetch(photo.originalUrl)
-        if (!response.ok) {
-          throw new Error(`Failed to download ${photo.fileName}`)
-        }
-        const blob = await response.blob()
-
-        // 處理重複檔名
-        let fileName = photo.fileName
-        if (fileNameCounts.has(fileName)) {
-          const count = fileNameCounts.get(fileName)! + 1
-          fileNameCounts.set(fileName, count)
-          const nameParts = fileName.split('.')
-          const extension = nameParts.pop()
-          const baseName = nameParts.join('.')
-          fileName = `${baseName}_${count}.${extension}`
-        } else {
-          fileNameCounts.set(fileName, 1)
-        }
-
-        // 加入到 ZIP
-        zip.file(fileName, blob)
-      } catch (error) {
-        console.error(`Failed to add ${photo.fileName} to ZIP:`, error)
-        // 繼續處理其他檔案，不因單一檔案失敗而中斷
-      }
-    })
-
-    await Promise.all(downloadPromises)
-
-    // 生成 ZIP 檔案
-    return zip.generateAsync({ type: 'blob' })
-  }
-
-  /**
-   * 檢查是否應該分割下載
-   */
-  shouldSplitDownload(photos: Photo[]): boolean {
-    const totalSize = photos.reduce((sum, photo) => sum + photo.fileSize, 0)
-    return totalSize > this.MAX_BATCH_SIZE
-  }
-
-  /**
-   * 安全批次下載照片 (ZIP)
-   */
-<<<<<<< HEAD
-  async downloadPhotos(
-    photos: Photo[],
-    options: BatchDownloadOptions = {}
-  ): Promise<void> {
-    const { onProgress, concurrency = this.DEFAULT_CONCURRENCY } = options
-
-    if (photos.length === 0) {
-      throw new Error('沒有選取任何照片')
-    }
-
-    // 檢查是否需要分批下載
-    if (this.shouldSplitDownload(photos)) {
-      return this.downloadPhotosInBatches(photos, options)
-    }
-
-    try {
-      // 建立 AbortController 支援取消
-      this.currentDownload = new AbortController()
-
-      onProgress?.(10) // 開始處理
-
-      // 建立 ZIP 檔案
-      const zipBlob = await this.createPhotoZip(photos)
-
-      onProgress?.(90) // ZIP 生成完成
-
-      // 觸發下載
-      const url = URL.createObjectURL(zipBlob)
-      const link = document.createElement('a')
-      link.href = url
-      link.download = `photos_${new Date().toISOString().slice(0, 10)}.zip`
-      document.body.appendChild(link)
-      link.click()
-      document.body.removeChild(link)
-
-      // 清理
-      URL.revokeObjectURL(url)
-      onProgress?.(100) // 完成
-
-    } catch (error) {
-      if (error instanceof Error && error.name === 'AbortError') {
-        throw new Error('Download cancelled')
-      }
-      throw error
-    } finally {
-      this.currentDownload = null
-    }
-  }
-
-  /**
-   * 分批下載大量照片
-   */
-  async downloadPhotosInBatches(
-    photos: Photo[],
-    options: BatchDownloadOptions = {}
-  ): Promise<void> {
-    const { batchSize = 20, onProgress } = options
-    const batches: Photo[][] = []
-
-    // 分割為多個批次
-    for (let i = 0; i < photos.length; i += batchSize) {
-      batches.push(photos.slice(i, i + batchSize))
-    }
-
-    // 逐批下載
-    for (let i = 0; i < batches.length; i++) {
-      const batch = batches[i]
-      const progress = ((i + 1) / batches.length) * 100
-
-      onProgress?.(progress)
-
-      const zipBlob = await this.createPhotoZip(batch)
-
-      // 下載單一批次
-      const url = URL.createObjectURL(zipBlob)
-      const link = document.createElement('a')
-      link.href = url
-      link.download = `photos_batch_${i + 1}_${new Date().toISOString().slice(0, 10)}.zip`
-      document.body.appendChild(link)
-      link.click()
-      document.body.removeChild(link)
-
-      URL.revokeObjectURL(url)
-
-      // 短暫延遲避免瀏覽器下載限制
-      if (i < batches.length - 1) {
-        await new Promise(resolve => setTimeout(resolve, 1000))
-      }
-    }
-  }
-
-  /**
-   * 取消批次下載
-   */
-  cancelBatchDownload(): void {
-    if (this.currentDownload) {
-      this.currentDownload.abort()
-      this.currentDownload = null
-    }
-  }
-
-  // ==========================================
-  // 佇列管理功能
-  // ==========================================
-
-  /**
-   * 取得下載佇列
-   */
-  getDownloadQueue(): DownloadQueueItem[] {
-    return [...this.downloadQueue]
-  }
-
-  /**
-   * 加入到下載佇列
-   */
-  addToDownloadQueue(photos: Photo[]): string {
-    // 檢查是否已存在相同的照片組合
-    const photoIds = photos.map(p => p.id).sort()
-    const existing = this.downloadQueue.find(item => {
-      const existingIds = item.photos.map(p => p.id).sort()
-      return JSON.stringify(photoIds) === JSON.stringify(existingIds)
-    })
-
-    if (existing) {
-      return existing.id // 返回現有項目的 ID
-    }
-
-    const queueItem: DownloadQueueItem = {
-      id: `queue-${Date.now()}-${Math.random().toString(36).substr(2, 9)}`,
-      photos: [...photos],
-      status: 'pending',
-      progress: 0,
-      createdAt: new Date()
-    }
-
-    this.downloadQueue.push(queueItem)
-    return queueItem.id
-  }
-
-  /**
-   * 從下載佇列移除
-   */
-  removeFromDownloadQueue(queueId: string): void {
-    const index = this.downloadQueue.findIndex(item => item.id === queueId)
-    if (index >= 0) {
-      this.downloadQueue.splice(index, 1)
-    }
-  }
-
-  /**
-   * 更新佇列項目狀態
-   */
-  updateQueueItemStatus(
-    queueId: string,
-    status: DownloadQueueItem['status'],
-    progress: number = 0
-  ): void {
-    const item = this.downloadQueue.find(item => item.id === queueId)
-    if (item) {
-      item.status = status
-      item.progress = progress
-    }
-  }
-
-  /**
-   * 清理已完成的佇列項目
-   */
-  cleanupQueue(): void {
-    this.downloadQueue = this.downloadQueue.filter(
-      item => item.status !== 'completed' && item.status !== 'failed'
-    )
-=======
-  async downloadPhotos(photos: Photo[], userId: string): Promise<void> {
-    try {
-      // 檢查批次操作速率限制
-      const rateLimitCheck = rateLimitService.checkUserRateLimit(userId, 'batch')
-      if (!rateLimitCheck.allowed) {
-        throw new Error('批次操作頻率過高，請稍後再試')
-      }
-
-      // 限制批次下載數量
-      if (photos.length > 50) {
-        throw new Error('單次批次下載不能超過50個檔案')
-      }
-
-      const photoIds = photos.map(p => p.id)
-
-      // 生成批次下載簽名URL
-      const signedUrlResult = signedUrlService.generateBatchDownloadUrl(
-        photoIds,
-        userId,
-        {
-          expiresIn: 1800, // 30分鐘
-          maxDownloads: 3
-        }
-      )
-
-      // 打開下載鏈接
-      window.open(signedUrlResult.url, '_blank')
-
-      // 記錄下載
-      signedUrlService.recordDownload(signedUrlResult.token)
-    } catch (error) {
-      throw new Error(`批次下載失敗: ${error instanceof Error ? error.message : '未知錯誤'}`)
-    }
-  }
-  /**
-   * 生成安全的上傳URL
-   */
-  generateSecureUploadUrl(projectId: string, userId: string): string {
-    const signedUrlResult = signedUrlService.generateUploadUrl(
-      projectId,
-      userId,
-      {
-        expiresIn: 3600, // 1小時
-        permissions: ['write']
-      }
-    )
-
-    return signedUrlResult.url
-  }
-
-  /**
-   * 驗證使用者是否有權限存取照片
-   */
-  async verifyPhotoAccess(
-    photoId: string,
-    userId: string,
-    requiredPermission: 'read' | 'write' | 'delete' = 'read'
-  ): Promise<boolean> {
-    // TODO: 實作實際的權限檢查邏輯
-    // 這裡需要查詢資料庫確認使用者是否有存取該照片的權限
-    return true
-  }
-
-  /**
-   * 取得使用者的配額資訊
-   */
-  async getUserQuotaInfo(userId: string): Promise<{
-    used: number
-    total: number
-    remaining: number
-    uploadCount: {
-      today: number
-      thisHour: number
-    }
-  }> {
-    // TODO: 實作實際的配額查詢
-    // 這裡需要查詢資料庫取得使用者的實際使用情況
-    return {
-      used: 0,
-      total: 100 * 1024 * 1024 * 1024, // 100GB
-      remaining: 100 * 1024 * 1024 * 1024,
-      uploadCount: {
-        today: 0,
-        thisHour: 0
-      }
-    }
-  }
-
-  /**
-   * 檢查並記錄可疑的活動
-   */
-  async logSuspiciousActivity(
-    userId: string,
-    activity: string,
-    details: Record<string, any>
-  ): Promise<void> {
-    // TODO: 實作安全日誌記錄
-    console.warn('Suspicious activity detected:', {
-      userId,
-      activity,
-      details,
-      timestamp: new Date().toISOString()
-    })
-  }
-
-  /**
-   * 清理暫時檔案和過期的簽名URL
-   */
-  async cleanup(): Promise<void> {
-    // 清理過期的rate limit記錄
-    // 實際實作中應該清理暫時檔案、過期的簽名URL等
-    console.log('Cleaning up expired resources...')
->>>>>>> 879482dc
-  }
-}
-
-// 單例模式
-export const photoService = new PhotoService()
-
-// 定期清理過期資源
-setInterval(() => {
-  photoService.cleanup()
+/**
+ * Photo Service Layer
+ * 照片上傳與處理服務
+ */
+
+import {
+  Photo,
+  Album,
+  UploadFile,
+  PhotoMetadata,
+  ValidationResult,
+  UploadResult,
+  ApiResponse,
+  PhotoFilters
+} from '@/types/photo.types'
+import { fileSecurityService } from '@/lib/security/file-security'
+import { signedUrlService } from '@/lib/security/signed-url-service'
+import { rateLimitService } from '@/lib/security/rate-limit-service'
+import JSZip from 'jszip'
+
+export interface BatchDownloadOptions {
+  onProgress?: (progress: number) => void
+  concurrency?: number
+  batchSize?: number
+}
+
+export interface DownloadQueueItem {
+  id: string
+  photos: Photo[]
+  status: 'pending' | 'downloading' | 'completed' | 'failed'
+  progress: number
+  createdAt: Date
+}
+
+export class PhotoService {
+  private readonly SUPPORTED_FORMATS = ['image/jpeg', 'image/png', 'image/heic', 'image/webp']
+  private readonly MAX_FILE_SIZE = 10 * 1024 * 1024 // 10MB
+  private readonly COMPRESSION_THRESHOLD = 5 * 1024 * 1024 // 5MB
+  private readonly MAX_BATCH_SIZE = 100 * 1024 * 1024 // 100MB 批次下載大小限制
+  private readonly DEFAULT_CONCURRENCY = 3 // 預設並發數
+
+  // 批次下載相關狀態
+  private selectedPhotos: Set<string> = new Set()
+  private downloadQueue: DownloadQueueItem[] = []
+  private currentDownload: AbortController | null = null
+
+  /**
+   * 驗證單一檔案 (已棄用，請使用 validateFileSecurely)
+   * @deprecated 請使用 validateFileSecurely 方法以獲得更完整的安全檢查
+   */
+  validateFile(file: File): ValidationResult {
+    const errors: string[] = []
+
+    // 檢查檔案格式
+    if (!this.SUPPORTED_FORMATS.includes(file.type)) {
+      errors.push('不支援的檔案格式，請上傳 JPG、PNG、HEIC 或 WebP 格式的圖片')
+    }
+
+    // 檢查檔案大小
+    if (file.size > this.MAX_FILE_SIZE) {
+      errors.push('檔案大小超過限制 (10MB)')
+    }
+
+    // 檢查檔案名稱
+    if (!file.name || file.name.trim() === '') {
+      errors.push('檔案名稱無效')
+    }
+
+    return {
+      isValid: errors.length === 0,
+      errors
+    }
+  }
+
+  /**
+   * 安全檔案驗證 (整合安全檢查)
+   */
+  async validateFileSecurely(
+    file: File,
+    userId: string,
+    projectId: string
+  ): Promise<ValidationResult & { warnings?: string[]; sanitizedFilename?: string }> {
+    // 先檢查速率限制
+    const rateLimitCheck = rateLimitService.checkUserRateLimit(userId, 'upload')
+    if (!rateLimitCheck.allowed) {
+      return {
+        isValid: false,
+        errors: ['上傳頻率過高，請稍後再試']
+      }
+    }
+
+    // 使用安全服務進行完整驗證
+    const securityResult = await fileSecurityService.validateFileSecurely(
+      file,
+      userId,
+      projectId
+    )
+
+    return {
+      isValid: securityResult.isValid,
+      errors: securityResult.errors,
+      warnings: securityResult.warnings,
+      sanitizedFilename: securityResult.sanitizedFilename
+    }
+  }
+
+  /**
+   * 驗證多個檔案
+   */
+  validateFiles(files: File[]): ValidationResult {
+    const errors: string[] = []
+
+    if (files.length === 0) {
+      return { isValid: true, errors: [] }
+    }
+
+    files.forEach((file, index) => {
+      const result = this.validateFile(file)
+      if (!result.isValid) {
+        errors.push(...result.errors.map(error => `${file.name}: ${error}`))
+      }
+    })
+
+    return {
+      isValid: errors.length === 0,
+      errors
+    }
+  }
+
+  /**
+   * 從檔案中擷取 metadata
+   */
+  async extractMetadata(file: File): Promise<PhotoMetadata> {
+    const metadata: PhotoMetadata = {
+      tags: []
+    }
+
+    try {
+      // 基本檔案資訊
+      if (file.lastModified) {
+        metadata.capturedAt = new Date(file.lastModified)
+      }
+
+      // TODO: 使用 EXIF 庫擷取更詳細的資訊
+      // 這裡可以使用像 exif-js 或 piexifjs 等庫
+
+      return metadata
+    } catch (error) {
+      console.warn('Failed to extract metadata:', error)
+      return metadata
+    }
+  }
+
+  /**
+   * 生成唯一的檔案 ID
+   */
+  generateFileId(): string {
+    return `file-${Date.now()}-${Math.random().toString(36).substr(2, 9)}`
+  }
+
+  /**
+   * 格式化檔案大小
+   */
+  formatFileSize(bytes: number): string {
+    if (bytes === 0) return '0 bytes'
+
+    const k = 1024
+    const sizes = ['bytes', 'KB', 'MB', 'GB']
+    const i = Math.floor(Math.log(bytes) / Math.log(k))
+
+    return `${parseFloat((bytes / Math.pow(k, i)).toFixed(1))} ${sizes[i]}`
+  }
+
+  /**
+   * 建立上傳檔案物件 (整合安全檢查)
+   */
+  async createUploadFile(
+    file: File,
+    userId: string,
+    projectId: string,
+    albumId?: string
+  ): Promise<UploadFile & { securityValidation?: any }> {
+    // 進行安全驗證
+    const securityValidation = await this.validateFileSecurely(file, userId, projectId)
+
+    if (!securityValidation.isValid) {
+      throw new Error(`檔案安全驗證失敗: ${securityValidation.errors.join(', ')}`)
+    }
+
+    const metadata = await this.extractMetadata(file)
+
+    // 使用安全的檔案名稱
+    const sanitizedFilename = securityValidation.sanitizedFilename || file.name
+
+    return {
+      id: this.generateFileId(),
+      file,
+      projectId,
+      albumId,
+      metadata,
+      progress: 0,
+      status: 'pending',
+      securityValidation,
+      // 添加安全路徑
+      securePath: fileSecurityService.generateSecureFilePath(projectId, userId, sanitizedFilename)
+    }
+  }
+
+  /**
+   * 判斷圖片是否需要壓縮
+   */
+  needsCompression(file: File): boolean {
+    return file.size > this.COMPRESSION_THRESHOLD
+  }
+
+  /**
+   * 壓縮圖片
+   */
+  async compressImage(file: File, quality: number = 0.8): Promise<File> {
+    return new Promise((resolve, reject) => {
+      const canvas = document.createElement('canvas')
+      const ctx = canvas.getContext('2d')
+      const img = new Image()
+
+      img.onload = () => {
+        try {
+          // 計算新尺寸 (保持比例)
+          const maxWidth = 1920
+          const maxHeight = 1080
+          let { width, height } = img
+
+          if (width > maxWidth) {
+            height = (height * maxWidth) / width
+            width = maxWidth
+          }
+
+          if (height > maxHeight) {
+            width = (width * maxHeight) / height
+            height = maxHeight
+          }
+
+          canvas.width = width
+          canvas.height = height
+
+          // 繪製壓縮後的圖片
+          ctx?.drawImage(img, 0, 0, width, height)
+
+          canvas.toBlob(
+            (blob) => {
+              if (blob) {
+                const compressedFile = new File([blob], file.name, {
+                  type: file.type,
+                  lastModified: file.lastModified
+                })
+                resolve(compressedFile)
+              } else {
+                reject(new Error('壓縮失敗'))
+              }
+            },
+            file.type,
+            quality
+          )
+        } catch (error) {
+          reject(error)
+        }
+      }
+
+      img.onerror = () => reject(new Error('圖片載入失敗'))
+
+      // 建立 URL 來載入圖片
+      const reader = new FileReader()
+      reader.onload = (e) => {
+        img.src = e.target?.result as string
+      }
+      reader.onerror = () => reject(new Error('讀取檔案失敗'))
+      reader.readAsDataURL(file)
+    })
+  }
+
+  /**
+   * 安全上傳單一檔案
+   */
+  async uploadPhoto(uploadFile: UploadFile & { securePath?: string }): Promise<UploadResult> {
+    try {
+      // 使用安全路徑生成實際的儲存URL
+      const securePath = uploadFile.securePath ||
+        fileSecurityService.generateSecureFilePath(
+          uploadFile.projectId,
+          'unknown-user',
+          uploadFile.file.name
+        )
+
+      // 模擬上傳過程 (實際實作時會使用securePath)
+      await new Promise(resolve => setTimeout(resolve, 1000))
+
+      // 模擬成功回應 - 使用安全路徑
+      return {
+        success: true,
+        photoId: `photo-${Date.now()}`,
+        thumbnailUrl: `/api/photos/thumbnail/${uploadFile.id}`,
+        originalUrl: `/api/photos/original/${uploadFile.id}`,
+        metadata: uploadFile.metadata,
+        securePath
+      }
+    } catch (error) {
+      return {
+        success: false,
+        photoId: '',
+        thumbnailUrl: '',
+        originalUrl: '',
+        metadata: {},
+        errors: [error instanceof Error ? error.message : 'Upload failed']
+      }
+    }
+  }
+
+  /**
+   * 批次上傳檔案
+   */
+  async uploadPhotos(
+    uploadFiles: UploadFile[],
+    onProgress?: (fileId: string, progress: number) => void
+  ): Promise<UploadResult[]> {
+    const results: UploadResult[] = []
+
+    for (const uploadFile of uploadFiles) {
+      try {
+        // 模擬上傳進度
+        if (onProgress) {
+          for (let progress = 0; progress <= 100; progress += 10) {
+            onProgress(uploadFile.id, progress)
+            await new Promise(resolve => setTimeout(resolve, 100))
+          }
+        }
+
+        const result = await this.uploadPhoto(uploadFile)
+        results.push(result)
+      } catch (error) {
+        results.push({
+          success: false,
+          photoId: '',
+          thumbnailUrl: '',
+          originalUrl: '',
+          metadata: {},
+          errors: [error instanceof Error ? error.message : 'Upload failed']
+        })
+      }
+    }
+
+    return results
+  }
+
+  /**
+   * 取得專案照片列表
+   * TODO: 實作實際的 API 呼叫
+   */
+  async getPhotos(
+    projectId: string,
+    filters?: PhotoFilters
+  ): Promise<ApiResponse<Photo[]>> {
+    try {
+      // 模擬 API 呼叫
+      await new Promise(resolve => setTimeout(resolve, 500))
+
+      // 模擬資料
+      const mockPhotos: Photo[] = []
+
+      return {
+        success: true,
+        data: mockPhotos,
+        message: 'Photos retrieved successfully',
+        meta: {
+          total: mockPhotos.length,
+          page: 1,
+          limit: 20
+        }
+      }
+    } catch (error) {
+      return {
+        success: false,
+        errors: [error instanceof Error ? error.message : 'Failed to fetch photos']
+      }
+    }
+  }
+
+  /**
+   * 取得專案相簿列表
+   * TODO: 實作實際的 API 呼叫
+   */
+  async getAlbums(projectId: string): Promise<ApiResponse<Album[]>> {
+    try {
+      // 模擬 API 呼叫
+      await new Promise(resolve => setTimeout(resolve, 300))
+
+      // 模擬資料
+      const mockAlbums: Album[] = [
+        {
+          id: 'album-1',
+          projectId,
+          name: '施工進度照片',
+          description: '記錄施工各階段進度',
+          photoCount: 0,
+          createdAt: new Date(),
+          updatedAt: new Date()
+        }
+      ]
+
+      return {
+        success: true,
+        data: mockAlbums,
+        message: 'Albums retrieved successfully'
+      }
+    } catch (error) {
+      return {
+        success: false,
+        errors: [error instanceof Error ? error.message : 'Failed to fetch albums']
+      }
+    }
+  }
+
+  /**
+   * 刪除照片
+   * TODO: 實作實際的 API 呼叫
+   */
+  async deletePhoto(photoId: string): Promise<ApiResponse<void>> {
+    try {
+      // 模擬 API 呼叫
+      await new Promise(resolve => setTimeout(resolve, 300))
+
+      return {
+        success: true,
+        message: 'Photo deleted successfully'
+      }
+    } catch (error) {
+      return {
+        success: false,
+        errors: [error instanceof Error ? error.message : 'Failed to delete photo']
+      }
+    }
+  }
+
+  /**
+   * 安全下載照片 (使用簽名URL)
+   */
+  async downloadPhoto(
+    photo: Photo,
+    userId: string,
+    resolution: 'original' | 'thumbnail' = 'original'
+  ): Promise<void> {
+    try {
+      // 檢查下載速率限制
+      const rateLimitCheck = rateLimitService.checkUserRateLimit(userId, 'download')
+      if (!rateLimitCheck.allowed) {
+        throw new Error('下載頻率過高，請稍後再試')
+      }
+
+      // 生成簽名URL
+      const signedUrlResult = signedUrlService.generatePhotoAccessUrl(
+        photo.id,
+        userId,
+        {
+          expiresIn: 300, // 5分鐘
+          maxDownloads: 1
+        }
+      )
+
+      // 建立暫時連結並觸發下載
+      const link = document.createElement('a')
+      link.href = signedUrlResult.url
+      link.download = photo.fileName
+      document.body.appendChild(link)
+      link.click()
+      document.body.removeChild(link)
+
+      // 記錄下載
+      signedUrlService.recordDownload(signedUrlResult.token)
+    } catch (error) {
+      throw new Error(`下載失敗: ${error instanceof Error ? error.message : '未知錯誤'}`)
+    }
+  }
+
+  // ==========================================
+  // 批次選取功能 (Task 5-2)
+  // ==========================================
+
+  /**
+   * 取得選取的照片 ID 陣列
+   */
+  getSelectedPhotos(): string[] {
+    return Array.from(this.selectedPhotos)
+  }
+
+  /**
+   * 選取照片
+   */
+  selectPhoto(photoId: string): void {
+    this.selectedPhotos.add(photoId)
+  }
+
+  /**
+   * 取消選取照片
+   */
+  deselectPhoto(photoId: string): void {
+    this.selectedPhotos.delete(photoId)
+  }
+
+  /**
+   * 清除所有選取
+   */
+  clearSelection(): void {
+    this.selectedPhotos.clear()
+  }
+
+  /**
+   * 檢查照片是否被選取
+   */
+  isPhotoSelected(photoId: string): boolean {
+    return this.selectedPhotos.has(photoId)
+  }
+
+  // ==========================================
+  // ZIP 打包功能
+  // ==========================================
+
+  /**
+   * 建立包含多張照片的 ZIP 檔案
+   */
+  async createPhotoZip(photos: Photo[]): Promise<Blob> {
+    const zip = new JSZip()
+    const fileNameCounts = new Map<string, number>()
+
+    // 並發下載照片並加入 ZIP
+    const downloadPromises = photos.map(async (photo, index) => {
+      try {
+        // 下載照片檔案
+        const response = await fetch(photo.originalUrl)
+        if (!response.ok) {
+          throw new Error(`Failed to download ${photo.fileName}`)
+        }
+        const blob = await response.blob()
+
+        // 處理重複檔名
+        let fileName = photo.fileName
+        if (fileNameCounts.has(fileName)) {
+          const count = fileNameCounts.get(fileName)! + 1
+          fileNameCounts.set(fileName, count)
+          const nameParts = fileName.split('.')
+          const extension = nameParts.pop()
+          const baseName = nameParts.join('.')
+          fileName = `${baseName}_${count}.${extension}`
+        } else {
+          fileNameCounts.set(fileName, 1)
+        }
+
+        // 加入到 ZIP
+        zip.file(fileName, blob)
+      } catch (error) {
+        console.error(`Failed to add ${photo.fileName} to ZIP:`, error)
+        // 繼續處理其他檔案，不因單一檔案失敗而中斷
+      }
+    })
+
+    await Promise.all(downloadPromises)
+
+    // 生成 ZIP 檔案
+    return zip.generateAsync({ type: 'blob' })
+  }
+
+  /**
+   * 檢查是否應該分割下載
+   */
+  shouldSplitDownload(photos: Photo[]): boolean {
+    const totalSize = photos.reduce((sum, photo) => sum + photo.fileSize, 0)
+    return totalSize > this.MAX_BATCH_SIZE
+  }
+
+  /**
+   * 安全批次下載照片 (ZIP) - 支援安全檢查和速率限制
+   */
+  async downloadPhotos(
+    photos: Photo[],
+    userId: string,
+    options: BatchDownloadOptions = {}
+  ): Promise<void> {
+    try {
+      // 檢查批次操作速率限制
+      const rateLimitCheck = rateLimitService.checkUserRateLimit(userId, 'batch')
+      if (!rateLimitCheck.allowed) {
+        throw new Error('批次操作頻率過高，請稍後再試')
+      }
+
+      // 限制批次下載數量
+      if (photos.length > 50) {
+        throw new Error('單次批次下載不能超過50個檔案')
+      }
+
+      const { onProgress, concurrency = this.DEFAULT_CONCURRENCY } = options
+
+      if (photos.length === 0) {
+        throw new Error('沒有選取任何照片')
+      }
+
+      // 生成批次下載簽名URL進行安全驗證
+      const photoIds = photos.map(p => p.id)
+      const signedUrlResult = signedUrlService.generateBatchDownloadUrl(
+        photoIds,
+        userId,
+        {
+          expiresIn: 1800, // 30分鐘
+          maxDownloads: 3
+        }
+      )
+
+      // 檢查是否需要分批下載
+      if (this.shouldSplitDownload(photos)) {
+        return this.downloadPhotosInBatches(photos, options)
+      }
+
+      // 建立 AbortController 支援取消
+      this.currentDownload = new AbortController()
+
+      onProgress?.(10) // 開始處理
+
+      // 建立 ZIP 檔案
+      const zipBlob = await this.createPhotoZip(photos)
+
+      onProgress?.(90) // ZIP 生成完成
+
+      // 觸發下載
+      const url = URL.createObjectURL(zipBlob)
+      const link = document.createElement('a')
+      link.href = url
+      link.download = `photos_${new Date().toISOString().slice(0, 10)}.zip`
+      document.body.appendChild(link)
+      link.click()
+      document.body.removeChild(link)
+
+      // 清理
+      URL.revokeObjectURL(url)
+      onProgress?.(100) // 完成
+
+      // 記錄下載
+      signedUrlService.recordDownload(signedUrlResult.token)
+
+    } catch (error) {
+      if (error instanceof Error && error.name === 'AbortError') {
+        throw new Error('Download cancelled')
+      }
+      throw error
+    } finally {
+      this.currentDownload = null
+    }
+  }
+
+  /**
+   * 分批下載大量照片
+   */
+  async downloadPhotosInBatches(
+    photos: Photo[],
+    options: BatchDownloadOptions = {}
+  ): Promise<void> {
+    const { batchSize = 20, onProgress } = options
+    const batches: Photo[][] = []
+
+    // 分割為多個批次
+    for (let i = 0; i < photos.length; i += batchSize) {
+      batches.push(photos.slice(i, i + batchSize))
+    }
+
+    // 逐批下載
+    for (let i = 0; i < batches.length; i++) {
+      const batch = batches[i]
+      const progress = ((i + 1) / batches.length) * 100
+
+      onProgress?.(progress)
+
+      const zipBlob = await this.createPhotoZip(batch)
+
+      // 下載單一批次
+      const url = URL.createObjectURL(zipBlob)
+      const link = document.createElement('a')
+      link.href = url
+      link.download = `photos_batch_${i + 1}_${new Date().toISOString().slice(0, 10)}.zip`
+      document.body.appendChild(link)
+      link.click()
+      document.body.removeChild(link)
+
+      URL.revokeObjectURL(url)
+
+      // 短暫延遲避免瀏覽器下載限制
+      if (i < batches.length - 1) {
+        await new Promise(resolve => setTimeout(resolve, 1000))
+      }
+    }
+  }
+
+  /**
+   * 取消批次下載
+   */
+  cancelBatchDownload(): void {
+    if (this.currentDownload) {
+      this.currentDownload.abort()
+      this.currentDownload = null
+    }
+  }
+
+  // ==========================================
+  // 佇列管理功能
+  // ==========================================
+
+  /**
+   * 取得下載佇列
+   */
+  getDownloadQueue(): DownloadQueueItem[] {
+    return [...this.downloadQueue]
+  }
+
+  /**
+   * 加入到下載佇列
+   */
+  addToDownloadQueue(photos: Photo[]): string {
+    // 檢查是否已存在相同的照片組合
+    const photoIds = photos.map(p => p.id).sort()
+    const existing = this.downloadQueue.find(item => {
+      const existingIds = item.photos.map(p => p.id).sort()
+      return JSON.stringify(photoIds) === JSON.stringify(existingIds)
+    })
+
+    if (existing) {
+      return existing.id // 返回現有項目的 ID
+    }
+
+    const queueItem: DownloadQueueItem = {
+      id: `queue-${Date.now()}-${Math.random().toString(36).substr(2, 9)}`,
+      photos: [...photos],
+      status: 'pending',
+      progress: 0,
+      createdAt: new Date()
+    }
+
+    this.downloadQueue.push(queueItem)
+    return queueItem.id
+  }
+
+  /**
+   * 從下載佇列移除
+   */
+  removeFromDownloadQueue(queueId: string): void {
+    const index = this.downloadQueue.findIndex(item => item.id === queueId)
+    if (index >= 0) {
+      this.downloadQueue.splice(index, 1)
+    }
+  }
+
+  /**
+   * 更新佇列項目狀態
+   */
+  updateQueueItemStatus(
+    queueId: string,
+    status: DownloadQueueItem['status'],
+    progress: number = 0
+  ): void {
+    const item = this.downloadQueue.find(item => item.id === queueId)
+    if (item) {
+      item.status = status
+      item.progress = progress
+    }
+  }
+
+  /**
+   * 清理已完成的佇列項目
+   */
+  cleanupQueue(): void {
+    this.downloadQueue = this.downloadQueue.filter(
+      item => item.status !== 'completed' && item.status !== 'failed'
+    )
+  }
+
+  /**
+   * 生成安全的上傳URL
+   */
+  generateSecureUploadUrl(projectId: string, userId: string): string {
+    const signedUrlResult = signedUrlService.generateUploadUrl(
+      projectId,
+      userId,
+      {
+        expiresIn: 3600, // 1小時
+        permissions: ['write']
+      }
+    )
+
+    return signedUrlResult.url
+  }
+
+  /**
+   * 驗證使用者是否有權限存取照片
+   */
+  async verifyPhotoAccess(
+    photoId: string,
+    userId: string,
+    requiredPermission: 'read' | 'write' | 'delete' = 'read'
+  ): Promise<boolean> {
+    // TODO: 實作實際的權限檢查邏輯
+    // 這裡需要查詢資料庫確認使用者是否有存取該照片的權限
+    return true
+  }
+
+  /**
+   * 取得使用者的配額資訊
+   */
+  async getUserQuotaInfo(userId: string): Promise<{
+    used: number
+    total: number
+    remaining: number
+    uploadCount: {
+      today: number
+      thisHour: number
+    }
+  }> {
+    // TODO: 實作實際的配額查詢
+    // 這裡需要查詢資料庫取得使用者的實際使用情況
+    return {
+      used: 0,
+      total: 100 * 1024 * 1024 * 1024, // 100GB
+      remaining: 100 * 1024 * 1024 * 1024,
+      uploadCount: {
+        today: 0,
+        thisHour: 0
+      }
+    }
+  }
+
+  /**
+   * 檢查並記錄可疑的活動
+   */
+  async logSuspiciousActivity(
+    userId: string,
+    activity: string,
+    details: Record<string, any>
+  ): Promise<void> {
+    // TODO: 實作安全日誌記錄
+    console.warn('Suspicious activity detected:', {
+      userId,
+      activity,
+      details,
+      timestamp: new Date().toISOString()
+    })
+  }
+
+  /**
+   * 清理暫時檔案和過期的簽名URL
+   */
+  async cleanup(): Promise<void> {
+    // 清理過期的rate limit記錄
+    // 實際實作中應該清理暫時檔案、過期的簽名URL等
+    console.log('Cleaning up expired resources...')
+  }
+}
+
+// 單例模式
+export const photoService = new PhotoService()
+
+// 定期清理過期資源
+setInterval(() => {
+  photoService.cleanup()
 }, 60 * 60 * 1000) // 每小時清理一次